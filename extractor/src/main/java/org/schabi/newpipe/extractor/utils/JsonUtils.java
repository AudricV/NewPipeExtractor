--- conflicted
+++ resolved
@@ -32,11 +32,7 @@
     public static String getString(@Nonnull JsonObject object, @Nonnull String path) throws ParsingException{
         Object value = getValue(object, path);
         if(value instanceof String) {
-<<<<<<< HEAD
-            return (String) getValue(object, path);
-=======
             return (String) value;
->>>>>>> c77050dc
         }else {
             throw new ParsingException("Unable to get " + path);
         }
@@ -46,18 +42,12 @@
     public static Number getNumber(@Nonnull JsonObject object, @Nonnull String path) throws ParsingException{
         Object value = getValue(object, path);
         if(value instanceof Number) {
-<<<<<<< HEAD
-            return (Number) getValue(object, path);
-=======
             return (Number) value;
->>>>>>> c77050dc
         }else {
             throw new ParsingException("Unable to get " + path);
         }
     }
     
-<<<<<<< HEAD
-=======
     @Nonnull
     public static JsonObject getObject(@Nonnull JsonObject object, @Nonnull String path) throws ParsingException{
         Object value = getValue(object, path);
@@ -77,7 +67,6 @@
             throw new ParsingException("Unable to get " + path);
         }
     }
->>>>>>> c77050dc
 
     @Nonnull
     public static List<Object> getValues(@Nonnull JsonArray array, @Nonnull String path) throws ParsingException {
