package org.schabi.newpipe.extractor.services.youtube.linkHandler;

import org.jsoup.Jsoup;
import org.jsoup.nodes.Document;
import org.jsoup.nodes.Element;
import org.schabi.newpipe.extractor.Downloader;
import org.schabi.newpipe.extractor.NewPipe;
import org.schabi.newpipe.extractor.linkhandler.LinkHandlerFactory;
import org.schabi.newpipe.extractor.exceptions.FoundAdException;
import org.schabi.newpipe.extractor.exceptions.ParsingException;
import org.schabi.newpipe.extractor.exceptions.ReCaptchaException;
import org.schabi.newpipe.extractor.utils.Parser;

import java.io.IOException;
import java.io.UnsupportedEncodingException;
import java.net.URI;
import java.net.URISyntaxException;
import java.net.URLDecoder;

/*
 * Created by Christian Schabesberger on 02.02.16.
 *
 * Copyright (C) Christian Schabesberger 2018 <chris.schabesberger@mailbox.org>
 * YoutubeStreamLinkHandlerFactory.java is part of NewPipe.
 *
 * NewPipe is free software: you can redistribute it and/or modify
 * it under the terms of the GNU General Public License as published by
 * the Free Software Foundation, either version 3 of the License, or
 * (at your option) any later version.
 *
 * NewPipe is distributed in the hope that it will be useful,
 * but WITHOUT ANY WARRANTY; without even the implied warranty of
 * MERCHANTABILITY or FITNESS FOR A PARTICULAR PURPOSE.  See the
 * GNU General Public License for more details.
 *
 * You should have received a copy of the GNU General Public License
 * along with NewPipe.  If not, see <http://www.gnu.org/licenses/>.
 */

public class YoutubeStreamLinkHandlerFactory extends LinkHandlerFactory {

    private static final YoutubeStreamLinkHandlerFactory instance = new YoutubeStreamLinkHandlerFactory();
    private static final String ID_PATTERN = "([\\-a-zA-Z0-9_]{11})";

    private YoutubeStreamLinkHandlerFactory() {
    }

    public static YoutubeStreamLinkHandlerFactory getInstance() {
        return instance;
    }

    @Override
    public String getUrl(String id) {
        return "https://www.youtube.com/watch?v=" + id;
    }

    @Override
    public String getId(String url) throws ParsingException, IllegalArgumentException {
        if (url.isEmpty()) {
            throw new IllegalArgumentException("The url parameter should not be empty");
        }

        String lowercaseUrl = url.toLowerCase();
        if (lowercaseUrl.contains("youtube")) {
            if (lowercaseUrl.contains("list=")) {
                throw new ParsingException("Error no suitable url: " + url);
            }
            if (url.contains("attribution_link")) {
                try {
                    String escapedQuery = Parser.matchGroup1("u=(.[^&|$]*)", url);
                    String query = URLDecoder.decode(escapedQuery, "UTF-8");
                    return Parser.matchGroup1("v=" + ID_PATTERN, query);
                } catch (UnsupportedEncodingException uee) {
                    throw new ParsingException("Could not parse attribution_link", uee);
                }
<<<<<<< HEAD
            }
            if (lowercaseUrl.contains("youtube.com/shared?ci=")) {
                return getRealIdFromSharedLink(url);
            }
            if (url.contains("vnd.youtube")) {
                return Parser.matchGroup1(ID_PATTERN, url);
            }
            if (url.contains("embed")) {
                return Parser.matchGroup1("embed/" + ID_PATTERN, url);
            }
            if (url.contains("googleads")) {
=======
            } else if (url.contains("vnd.youtube")) {
                id = Parser.matchGroup1(ID_PATTERN, url);
            } else if (url.contains("embed")) {
                id = Parser.matchGroup1("embed/" + ID_PATTERN, url);
            } else if (url.contains("googleads")) {
>>>>>>> 96b4c97c
                throw new FoundAdException("Error found add: " + url);
            }
            return Parser.matchGroup1("[?&]v=" + ID_PATTERN, url);
        }
        if (lowercaseUrl.contains("youtu.be")) {
            if (lowercaseUrl.contains("list=")) {
                throw new ParsingException("Error no suitable url: " + url);
            }
            if (url.contains("v=")) {
                return Parser.matchGroup1("v=" + ID_PATTERN, url);
            }
            return Parser.matchGroup1("[Yy][Oo][Uu][Tt][Uu]\\.[Bb][Ee]/" + ID_PATTERN, url);
        }
        if (lowercaseUrl.contains("hooktube")) {
            if (lowercaseUrl.contains("&v=")
                    || lowercaseUrl.contains("?v=")) {
                return Parser.matchGroup1("[?&]v=" + ID_PATTERN, url);
            }
            if (url.contains("/embed/")) {
                return Parser.matchGroup1("embed/" + ID_PATTERN, url);
            }
            if (url.contains("/v/")) {
                return Parser.matchGroup1("v/" + ID_PATTERN, url);
            }
            if (url.contains("/watch/")) {
                return Parser.matchGroup1("watch/" + ID_PATTERN, url);
            }
        }
        throw new ParsingException("Error no suitable url: " + url);
    }

    @Override
    public boolean onAcceptUrl(final String url) throws FoundAdException {
        final String lowercaseUrl = url.toLowerCase();
        if (!lowercaseUrl.contains("youtube")  &&
            !lowercaseUrl.contains("youtu.be") &&
            !lowercaseUrl.contains("hooktube")) {
            return false;
            // bad programming I know <-- nice meme
        }
        try {
            getId(url);
            return true;
        } catch (FoundAdException fe) {
            throw fe;
        } catch (ParsingException e) {
            return false;
        }
    }
}<|MERGE_RESOLUTION|>--- conflicted
+++ resolved
@@ -73,10 +73,6 @@
                 } catch (UnsupportedEncodingException uee) {
                     throw new ParsingException("Could not parse attribution_link", uee);
                 }
-<<<<<<< HEAD
-            }
-            if (lowercaseUrl.contains("youtube.com/shared?ci=")) {
-                return getRealIdFromSharedLink(url);
             }
             if (url.contains("vnd.youtube")) {
                 return Parser.matchGroup1(ID_PATTERN, url);
@@ -85,13 +81,6 @@
                 return Parser.matchGroup1("embed/" + ID_PATTERN, url);
             }
             if (url.contains("googleads")) {
-=======
-            } else if (url.contains("vnd.youtube")) {
-                id = Parser.matchGroup1(ID_PATTERN, url);
-            } else if (url.contains("embed")) {
-                id = Parser.matchGroup1("embed/" + ID_PATTERN, url);
-            } else if (url.contains("googleads")) {
->>>>>>> 96b4c97c
                 throw new FoundAdException("Error found add: " + url);
             }
             return Parser.matchGroup1("[?&]v=" + ID_PATTERN, url);
