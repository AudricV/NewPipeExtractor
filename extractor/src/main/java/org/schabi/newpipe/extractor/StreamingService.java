package org.schabi.newpipe.extractor;

import java.util.Collections;
import java.util.List;

import org.schabi.newpipe.extractor.channel.ChannelExtractor;
import org.schabi.newpipe.extractor.comments.CommentsExtractor;
import org.schabi.newpipe.extractor.exceptions.ExtractionException;
import org.schabi.newpipe.extractor.exceptions.ParsingException;
import org.schabi.newpipe.extractor.kiosk.KioskList;
import org.schabi.newpipe.extractor.linkhandler.LinkHandler;
import org.schabi.newpipe.extractor.linkhandler.LinkHandlerFactory;
import org.schabi.newpipe.extractor.linkhandler.ListLinkHandler;
import org.schabi.newpipe.extractor.linkhandler.ListLinkHandlerFactory;
import org.schabi.newpipe.extractor.linkhandler.SearchQueryHandler;
import org.schabi.newpipe.extractor.linkhandler.SearchQueryHandlerFactory;
import org.schabi.newpipe.extractor.playlist.PlaylistExtractor;
import org.schabi.newpipe.extractor.search.SearchExtractor;
import org.schabi.newpipe.extractor.stream.StreamExtractor;
import org.schabi.newpipe.extractor.subscription.SubscriptionExtractor;
import org.schabi.newpipe.extractor.utils.Localization;

/*
 * Copyright (C) Christian Schabesberger 2018 <chris.schabesberger@mailbox.org>
 * StreamingService.java is part of NewPipe.
 *
 * NewPipe is free software: you can redistribute it and/or modify
 * it under the terms of the GNU General Public License as published by
 * the Free Software Foundation, either version 3 of the License, or
 * (at your option) any later version.
 *
 * NewPipe is distributed in the hope that it will be useful,
 * but WITHOUT ANY WARRANTY; without even the implied warranty of
 * MERCHANTABILITY or FITNESS FOR A PARTICULAR PURPOSE.  See the
 * GNU General Public License for more details.
 *
 * You should have received a copy of the GNU General Public License
 * along with NewPipe.  If not, see <http://www.gnu.org/licenses/>.
 */

public abstract class StreamingService {

    /**
     * This class holds meta information about the service implementation.
     */
    public static class ServiceInfo {
        private String name;

        private final List<MediaCapability> mediaCapabilities;

        /**
         * Creates a new instance of a ServiceInfo
         * @param name the name of the service
         * @param mediaCapabilities the type of media this service can handle
         */
        public ServiceInfo(String name, List<MediaCapability> mediaCapabilities) {
            this.name = name;
            this.mediaCapabilities = Collections.unmodifiableList(mediaCapabilities);
        }

        public String getName() {
            return name;
        }
        
        public void setName(String name) {
            this.name = name;
        }

        public List<MediaCapability> getMediaCapabilities() {
            return mediaCapabilities;
        }

        public enum MediaCapability {
            AUDIO, VIDEO, LIVE, COMMENTS
        }
    }

    /**
     * LinkType will be used to determine which type of URL you are handling, and therefore which part
     * of NewPipe should handle a certain URL.
     */
    public enum LinkType {
        NONE,
        STREAM,
        CHANNEL,
        PLAYLIST
    }

    private final int serviceId;
    private final ServiceInfo serviceInfo;

    /**
     * Creates a new Streaming service.
     * If you Implement one do not set id within your implementation of this extractor, instead
     * set the id when you put the extractor into
     * <a href="https://teamnewpipe.github.io/NewPipeExtractor/javadoc/org/schabi/newpipe/extractor/ServiceList.html">ServiceList</a>.
     * All other parameters can be set directly from the overriding constructor.
     * @param id the number of the service to identify him within the NewPipe frontend
     * @param name the name of the service
     * @param capabilities the type of media this service can handle
     */
    public StreamingService(int id, String name, List<ServiceInfo.MediaCapability> capabilities) {
        this.serviceId = id;
        this.serviceInfo = new ServiceInfo(name, capabilities);
    }

    public final int getServiceId() {
        return serviceId;
    }

    public ServiceInfo getServiceInfo() {
        return serviceInfo;
    }

    @Override
    public String toString() {
        return serviceId + ":" + serviceInfo.getName();
    }

    ////////////////////////////////////////////
    // Url Id handler
    ////////////////////////////////////////////

    /**
     * Must return a new instance of an implementation of LinkHandlerFactory for streams.
     * @return an instance of a LinkHandlerFactory for streams
     */
    public abstract LinkHandlerFactory getStreamLHFactory();

    /**
     * Must return a new instance of an implementation of ListLinkHandlerFactory for channels.
     * If support for channels is not given null must be returned.
     * @return an instance of a ListLinkHandlerFactory for channels or null
     */
    public abstract ListLinkHandlerFactory getChannelLHFactory();

    /**
     * Must return a new instance of an implementation of ListLinkHandlerFactory for playlists.
     * If support for playlists is not given null must be returned.
     * @return an instance of a ListLinkHandlerFactory for playlists or null
     */
    public abstract ListLinkHandlerFactory getPlaylistLHFactory();

    /**
     * Must return an instance of an implementation of SearchQueryHandlerFactory.
     * @return an instance of a SearchQueryHandlerFactory
     */
    public abstract SearchQueryHandlerFactory getSearchQHFactory();
    public abstract ListLinkHandlerFactory getCommentsLHFactory();


    ////////////////////////////////////////////
    // Extractor
    ////////////////////////////////////////////

    /**
     * Must create a new instance of a SearchExtractor implementation.
     * @param queryHandler specifies the keyword lock for, and the filters which should be applied.
     * @param localization specifies the language/country for the extractor.
     * @return a new SearchExtractor instance
     */
    public abstract SearchExtractor getSearchExtractor(SearchQueryHandler queryHandler, Localization localization);

    /**
     * Must create a new instance of a SuggestionExtractor implementation.
     * @param localization specifies the language/country for the extractor.
     * @return a new SuggestionExtractor instance
     */
    public abstract SuggestionExtractor getSuggestionExtractor(Localization localization);

    /**
     * Outdated or obsolete. null can be returned.
     * @return just null
     */
    public abstract SubscriptionExtractor getSubscriptionExtractor();

    /**
     * Must create a new instance of a KioskList implementation.
     * @return a new KioskList instance
     * @throws ExtractionException
     */
    public abstract KioskList getKioskList() throws ExtractionException;

    /**
     * Must create a new instance of a ChannelExtractor implementation.
     * @param linkHandler is pointing to the channel which should be handled by this new instance.
     * @param localization specifies the language used for the request.
     * @return a new ChannelExtractor
     * @throws ExtractionException
     */
    public abstract ChannelExtractor getChannelExtractor(ListLinkHandler linkHandler,
                                                         Localization localization) throws ExtractionException;

    /**
     * Must crete a new instance of a PlaylistExtractor implementation.
     * @param linkHandler is pointing to the playlist which should be handled by this new instance.
     * @param localization specifies the language used for the request.
     * @return a new PlaylistExtractor
     * @throws ExtractionException
     */
    public abstract PlaylistExtractor getPlaylistExtractor(ListLinkHandler linkHandler,
                                                           Localization localization) throws ExtractionException;

    /**
     * Must create a new instance of a StreamExtractor implementation.
     * @param linkHandler is pointing to the stream which should be handled by this new instance.
     * @param localization specifies the language used for the request.
     * @return a new StreamExtractor
     * @throws ExtractionException
     */
    public abstract StreamExtractor getStreamExtractor(LinkHandler linkHandler,
                                                       Localization localization) throws ExtractionException;
    public abstract CommentsExtractor getCommentsExtractor(ListLinkHandler linkHandler,
                                                           Localization localization) throws ExtractionException;
    ////////////////////////////////////////////
    // Extractor with default localization
    ////////////////////////////////////////////

    public SearchExtractor getSearchExtractor(SearchQueryHandler queryHandler) {
        return getSearchExtractor(queryHandler, NewPipe.getPreferredLocalization());
    }

    public SuggestionExtractor getSuggestionExtractor() {
        return getSuggestionExtractor(NewPipe.getPreferredLocalization());
    }

    public ChannelExtractor getChannelExtractor(ListLinkHandler linkHandler) throws ExtractionException {
        return getChannelExtractor(linkHandler, NewPipe.getPreferredLocalization());
    }
    
    public PlaylistExtractor getPlaylistExtractor(ListLinkHandler linkHandler) throws ExtractionException {
        return getPlaylistExtractor(linkHandler, NewPipe.getPreferredLocalization());
    }

    public StreamExtractor getStreamExtractor(LinkHandler linkHandler) throws ExtractionException {
        return getStreamExtractor(linkHandler, NewPipe.getPreferredLocalization());
    }
    
    public CommentsExtractor getCommentsExtractor(ListLinkHandler urlIdHandler) throws ExtractionException {
        return getCommentsExtractor(urlIdHandler, NewPipe.getPreferredLocalization());
    }

    ////////////////////////////////////////////
    // Extractor without link handler
    ////////////////////////////////////////////

    public SearchExtractor getSearchExtractor(String query,
                                              List<String> contentFilter,
                                              String sortFilter,
                                              Localization localization) throws ExtractionException {
        return getSearchExtractor(getSearchQHFactory()
                .fromQuery(query,
                        contentFilter,
                        sortFilter),
                localization);
    }

    public ChannelExtractor getChannelExtractor(String id,
                                                List<String> contentFilter,
                                                String sortFilter,
                                                Localization localization) throws ExtractionException {
        return getChannelExtractor(getChannelLHFactory().fromQuery(id, contentFilter, sortFilter), localization);
    }

    public PlaylistExtractor getPlaylistExtractor(String id,
                                                  List<String> contentFilter,
                                                  String sortFilter,
                                                  Localization localization) throws ExtractionException {
        return getPlaylistExtractor(getPlaylistLHFactory()
                .fromQuery(id,
                        contentFilter,
                        sortFilter),
                localization);
    }

    ////////////////////////////////////////////
    // Short extractor without localization
    ////////////////////////////////////////////

    public SearchExtractor getSearchExtractor(String query) throws ExtractionException {
        return getSearchExtractor(getSearchQHFactory().fromQuery(query), NewPipe.getPreferredLocalization());
    }

    public ChannelExtractor getChannelExtractor(String url) throws ExtractionException {
        return getChannelExtractor(getChannelLHFactory().fromUrl(url), NewPipe.getPreferredLocalization());
    }

    public PlaylistExtractor getPlaylistExtractor(String url) throws ExtractionException {
        return getPlaylistExtractor(getPlaylistLHFactory().fromUrl(url), NewPipe.getPreferredLocalization());
    }

    public StreamExtractor getStreamExtractor(String url) throws ExtractionException {
        return getStreamExtractor(getStreamLHFactory().fromUrl(url), NewPipe.getPreferredLocalization());
    }
    
    public CommentsExtractor getCommentsExtractor(String url) throws ExtractionException {
        ListLinkHandlerFactory llhf = getCommentsLHFactory();
        if(null == llhf) {
            return null;
        }
        return getCommentsExtractor(llhf.fromUrl(url), NewPipe.getPreferredLocalization());
    }

<<<<<<< HEAD
    public abstract boolean isCommentsSupported();
    
    public abstract String getBaseUrl();


=======
>>>>>>> aa4f03a3

    /**
     * Figures out where the link is pointing to (a channel, a video, a playlist, etc.)
     * @param url the url on which it should be decided of which link type it is
     * @return the link type of url
     * @throws ParsingException
     */
    public final LinkType getLinkTypeByUrl(String url) throws ParsingException {
        LinkHandlerFactory sH = getStreamLHFactory();
        LinkHandlerFactory cH = getChannelLHFactory();
        LinkHandlerFactory pH = getPlaylistLHFactory();

        if (sH != null && sH.acceptUrl(url)) {
            return LinkType.STREAM;
        } else if (cH != null && cH.acceptUrl(url)) {
            return LinkType.CHANNEL;
        } else if (pH != null && pH.acceptUrl(url)) {
            return LinkType.PLAYLIST;
        } else {
            return LinkType.NONE;
        }
    }
}<|MERGE_RESOLUTION|>--- conflicted
+++ resolved
@@ -301,14 +301,7 @@
         return getCommentsExtractor(llhf.fromUrl(url), NewPipe.getPreferredLocalization());
     }
 
-<<<<<<< HEAD
-    public abstract boolean isCommentsSupported();
-    
     public abstract String getBaseUrl();
-
-
-=======
->>>>>>> aa4f03a3
 
     /**
      * Figures out where the link is pointing to (a channel, a video, a playlist, etc.)
